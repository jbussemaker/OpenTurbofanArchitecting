--- conflicted
+++ resolved
@@ -151,11 +151,7 @@
 
         # Evaluate architecture
         results = self.evaluate_architecture(architecture)
-<<<<<<< HEAD
-        objective_values, constraint_values, metric_values = self.extract_metrics(results, architecture)
-=======
         obj_values, con_values, met_values = self.extract_metrics(architecture, imputed_design_vector, results)
->>>>>>> 2a99e9f8
 
         self._results_cache[dv_cache] = imputed_design_vector, obj_values, con_values, met_values
         return copy.copy(self._results_cache[dv_cache])
@@ -223,28 +219,16 @@
         builder.view_n2(openmdao_problem, show_browser=False)
         return builder.get_metrics(openmdao_problem)
 
-<<<<<<< HEAD
-    def extract_metrics(self, results: OperatingMetricsMap, architecture: TurbofanArchitecture) -> Tuple[List[float], List[float], List[float]]:
-
-        objective_values = []
-        for i, metric in enumerate(self.objectives):
-            objective_values += list(metric.extract_obj(self.analysis_problem, results, architecture))
-
-        constraint_values = []
-        for i, metric in enumerate(self.constraints):
-            constraint_values += list(metric.extract_con(self.analysis_problem, results, architecture))
-=======
     def extract_metrics(self, architecture: TurbofanArchitecture, imputed_design_vector: DesignVector,
                         results: OperatingMetricsMap) -> Tuple[List[float], List[float], List[float]]:
 
         objective_values = []
         for metric in self.objectives:
-            objective_values += list(metric.extract_obj(self.analysis_problem, results))
+            objective_values += list(metric.extract_obj(self.analysis_problem, results, architecture))
 
         constraint_values = []
         for metric in self.constraints:
-            constraint_values += list(metric.extract_con(self.analysis_problem, results))
->>>>>>> 2a99e9f8
+            constraint_values += list(metric.extract_con(self.analysis_problem, results, architecture))
 
         _, full_decoded_design_vector = self.get_full_design_vector(imputed_design_vector)
         i_dv = 0
@@ -257,12 +241,7 @@
             i_dv += n_dv
 
         metric_values = []
-<<<<<<< HEAD
-        for i, metric in enumerate(self.metrics):
+        for metric in self.metrics:
             metric_values += list(metric.extract_met(self.analysis_problem, results, architecture))
-=======
-        for metric in self.metrics:
-            metric_values += list(metric.extract_met(self.analysis_problem, results))
->>>>>>> 2a99e9f8
 
         return objective_values, constraint_values, metric_values