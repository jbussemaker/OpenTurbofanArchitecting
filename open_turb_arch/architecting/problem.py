"""
Licensed under the Apache License, Version 2.0 (the "License");
you may not use this file except in compliance with the License.
You may obtain a copy of the License at

    http://www.apache.org/licenses/LICENSE-2.0

Unless required by applicable law or agreed to in writing, software
distributed under the License is distributed on an "AS IS" BASIS,
WITHOUT WARRANTIES OR CONDITIONS OF ANY KIND, either express or implied.
See the License for the specific language governing permissions and
limitations under the License.

Copyright: (c) 2020, Deutsches Zentrum fuer Luft- und Raumfahrt e.V.
Contact: jasper.bussemaker@dlr.de
"""

import copy
from typing import *
from open_turb_arch.architecting.metric import *
from open_turb_arch.architecting.opt_defs import *
from open_turb_arch.evaluation.analysis.builder import *
from open_turb_arch.evaluation.architecture.architecture import *
from open_turb_arch.architecting.turbojet_architecture import get_turbojet_architecture

__all__ = ['ArchitectingProblem']


class ArchitectingProblem:
    """The main turbofan architecting problem class: creates an optimization problem from a set of architecting choices
    and metrics (as objectives, constraints, or generic metric). Also contains the logic for creating an architecture
    description from a design variable, and running the evaluation framework to actually evaluate an architecture."""

    def __init__(self, analysis_problem: AnalysisProblem, choices: List[ArchitectingChoice],
                 objectives: List[ArchitectingMetric], constraints: List[ArchitectingMetric] = None,
                 metrics: List[ArchitectingMetric] = None, max_iter=20):

        self._an_problem = analysis_problem
<<<<<<< HEAD
        self.print_results = True
=======
        self.print_results = False
        self._max_iter = max_iter
>>>>>>> 0c59ef4c

        self._choices = sorted(choices, key=lambda choice: choice.get_construction_order())
        self._objectives = objectives
        self._constraints = constraints or []
        self._metrics = metrics or []

        self._opt_des_vars: List[List[DesignVariable]] = None
        self._opt_obj: List[List[Objective]] = None
        self._opt_con: List[List[Constraint]] = None
        self._opt_met: List[List[OutputMetric]] = None

        self._check_definitions()

        self._results_cache = {}

    @property
    def analysis_problem(self) -> AnalysisProblem:
        return self._an_problem

    @property
    def choices(self) -> List[ArchitectingChoice]:
        return list(self._choices)

    @property
    def objectives(self) -> List[ArchitectingMetric]:
        return list(self._objectives)

    @property
    def constraints(self) -> List[ArchitectingMetric]:
        return list(self._constraints)

    @property
    def metrics(self) -> List[ArchitectingMetric]:
        return list(self._metrics)

    @property
    def opt_des_vars(self) -> List[DesignVariable]:
        if self._opt_des_vars is None:
            self._opt_des_vars = [choice.get_design_variables() for choice in self.choices]
        return [des_var for des_vars in self._opt_des_vars for des_var in des_vars]

    @property
    def free_opt_des_vars(self) -> List[DesignVariable]:
        return [des_var for des_var in self.opt_des_vars if not des_var.is_fixed]

    @property
    def opt_objectives(self) -> List[Objective]:
        if self._opt_obj is None:
            self._opt_obj = [metric.get_opt_objectives(self.choices) for metric in self.objectives]
        return [obj for objs in self._opt_obj for obj in objs]

    @property
    def opt_constraints(self) -> List[Constraint]:
        if self._opt_con is None:
            self._opt_con = [metric.get_opt_constraints(self.choices) for metric in self.constraints]
        return [con for cons in self._opt_con for con in cons]

    @property
    def opt_metrics(self) -> List[OutputMetric]:
        if self._opt_met is None:
            self._opt_met = [metric.get_opt_metrics(self.choices) for metric in self.metrics]
        return [met for metrics in self._opt_met for met in metrics]

    def _check_definitions(self):
        if len(self.free_opt_des_vars) == 0:
            raise RuntimeError('No free design variables to design with!')

        if len(self.opt_objectives) == 0:
            raise RuntimeError('No objectives to design for!')

    def get_platypus_problem(self):
        from open_turb_arch.architecting.platypus import PlatypusArchitectingProblem
        return PlatypusArchitectingProblem(self)

    def get_pymoo_problem(self):
        from open_turb_arch.architecting.pymoo import PymooArchitectingProblem
        return PymooArchitectingProblem(self)

    def get_openmdao_component(self):
        from open_turb_arch.architecting.openmdao import ArchitectingProblemComponent
        return ArchitectingProblemComponent(self)

    def get_random_design_vector(self) -> DesignVector:
        return [dv.encode(dv.get_random_value()) for dv in self.free_opt_des_vars]

    def iter_design_vectors(self, n_cont: int = 5) -> Generator[DesignVector, None, None]:

        def _iter_next_dv(dvs: List[DesignVariable]):
            if len(dvs) == 0:
                yield []
                return

            for value in dvs[0].iter_values(n_cont=n_cont):
                encoded = [dvs[0].encode(value)]
                for values in _iter_next_dv(dvs[1:]):
                    yield encoded+values

        yield from _iter_next_dv(self.free_opt_des_vars)

    def evaluate(self, design_vector: DesignVector) -> Tuple[DesignVector, List[float], List[float], List[float]]:

        # Generate architecture
        architecture, imputed_design_vector = self.generate_architecture(design_vector)

        # Return cached evaluation results
        dv_cache = tuple(imputed_design_vector)
        if dv_cache in self._results_cache:
            return copy.copy(self._results_cache[dv_cache])

        # Evaluate architecture
        results = self.evaluate_architecture(architecture)
        objective_values, constraint_values, metric_values = self.extract_metrics(results, architecture)

        self._results_cache[dv_cache] = imputed_design_vector, objective_values, constraint_values, metric_values
        return copy.copy(self._results_cache[dv_cache])

    def generate_architecture(self, design_vector: DesignVector) -> Tuple[TurbofanArchitecture, DesignVector]:
        imputed_full_design_vector, decoded_design_vector = self.get_full_design_vector(design_vector)

        architecture = self._get_default_architecture()
        i_dv = 0
        for i, choice in enumerate(self.choices):
            n_dv = len(self._opt_des_vars[i])
            is_active_or_overwrite = choice.modify_architecture(architecture, decoded_design_vector[i_dv:i_dv+n_dv])

            # Impute (i.e. set to default value) inactive design variables
            for j, is_act_or_overwrite in enumerate(is_active_or_overwrite):
                if is_act_or_overwrite is False:  # Not active --> impute the value
                    imputed_full_design_vector[i_dv+j] = self._opt_des_vars[i][j].get_imputed_value()
                elif is_act_or_overwrite is not True:  # Explicit overwritten value provided
                    imputed_full_design_vector[i_dv+j] = self._opt_des_vars[i][j].encode(is_act_or_overwrite)

            i_dv += n_dv

        imputed_free_design_vector = self.get_free_design_vector(imputed_full_design_vector)
        return architecture, imputed_free_design_vector

    def get_full_design_vector(self, free_design_vector: DesignVector) -> Tuple[DesignVector, DecodedDesignVector]:
        full_design_vector, decoded_design_vector = [], []
        i_free = 0
        for i, des_var in enumerate(self.opt_des_vars):
            if des_var.is_fixed:
                fixed_value = des_var.get_fixed_value()
                decoded_design_vector.append(fixed_value)
                full_design_vector.append(des_var.encode(fixed_value))
            else:

                if i_free >= len(free_design_vector):
                    raise IndexError('Inconsistent design vector at index %d' % i_free)

                dv_value = free_design_vector[i_free]
                full_design_vector.append(dv_value)
                decoded_design_vector.append(des_var.decode(dv_value))

                i_free += 1

        return full_design_vector, decoded_design_vector

    def get_free_design_vector(self, design_vector: DesignVector) -> DesignVector:
        opt_des_vars = self.opt_des_vars
        return [value for i, value in enumerate(design_vector) if not opt_des_vars[i].is_fixed]

    @staticmethod
    def _get_default_architecture() -> TurbofanArchitecture:
        return get_turbojet_architecture()

    def evaluate_architecture(self, architecture: TurbofanArchitecture) -> OperatingMetricsMap:

        # Build the pyCycle/OpenMDAO analysis chain
        builder = CycleBuilder(architecture, self.analysis_problem, max_iter=self._max_iter)
        openmdao_problem = builder.get_problem()

        # Run the problem
        builder.run(openmdao_problem)
        if self.print_results:
            builder.print_results(openmdao_problem)
        builder.view_n2(openmdao_problem, show_browser=False)
        return builder.get_metrics(openmdao_problem)

    def extract_metrics(self, results: OperatingMetricsMap, architecture: TurbofanArchitecture) -> Tuple[List[float], List[float], List[float]]:

        objective_values = []
        for i, metric in enumerate(self.objectives):
            objective_values += list(metric.extract_obj(self.analysis_problem, results, architecture))

        constraint_values = []
        for i, metric in enumerate(self.constraints):
            constraint_values += list(metric.extract_con(self.analysis_problem, results, architecture))

        metric_values = []
        for i, metric in enumerate(self.metrics):
            metric_values += list(metric.extract_met(self.analysis_problem, results, architecture))

        return objective_values, constraint_values, metric_values<|MERGE_RESOLUTION|>--- conflicted
+++ resolved
@@ -36,12 +36,8 @@
                  metrics: List[ArchitectingMetric] = None, max_iter=20):
 
         self._an_problem = analysis_problem
-<<<<<<< HEAD
-        self.print_results = True
-=======
         self.print_results = False
         self._max_iter = max_iter
->>>>>>> 0c59ef4c
 
         self._choices = sorted(choices, key=lambda choice: choice.get_construction_order())
         self._objectives = objectives
